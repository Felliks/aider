--- conflicted
+++ resolved
@@ -1,10 +1,7 @@
 import base64
 import os
-<<<<<<< HEAD
 import threading
-=======
 import time
->>>>>>> 61759f98
 import webbrowser
 from collections import defaultdict
 from dataclasses import dataclass
@@ -461,32 +458,6 @@
                 show = ". "
 
             try:
-<<<<<<< HEAD
-                try:
-                    if self.prompt_session:
-                        line = self.prompt_session.prompt(
-                            show,
-                            completer=completer_instance,
-                            reserve_space_for_menu=4,
-                            complete_style=CompleteStyle.MULTI_COLUMN,
-                            style=style,
-                            key_bindings=kb,
-                        )
-                    else:
-                        line = input(show)
-
-                    # Check if we were interrupted by a file change
-                    if self.changed_files:
-                        res = process_file_changes(self.changed_files)
-                        self.changed_files = None
-                        return res
-
-                except EOFError:
-                    return ""
-                except Exception as err:
-                    dump(err)
-
-=======
                 if self.prompt_session:
                     # Use placeholder if set, then clear it
                     default = self.placeholder or ""
@@ -503,7 +474,17 @@
                     )
                 else:
                     line = input(show)
->>>>>>> 61759f98
+
+                # Check if we were interrupted by a file change
+                if self.changed_files:
+                    res = process_file_changes(self.changed_files)
+                    self.changed_files = None
+                    return res
+
+            except EOFError:
+                return ""
+            except Exception as err:
+                dump(err)
             except UnicodeEncodeError as err:
                 self.tool_error(str(err))
                 return ""
